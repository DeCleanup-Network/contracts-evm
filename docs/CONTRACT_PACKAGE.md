# DeCleanup Network Smart Contracts Package

This package provides the smart contracts for the DeCleanup Network, including TypeChain-generated type definitions for type-safe contract interactions.

## Installation

```bash
npm install @decleanup/contracts
```

## Overview

The DeCleanup Network smart contracts package includes all core contracts for the environmental cleanup platform:

### Core Token Contracts
- **DCUToken** - Main ERC-20 utility token with dynamic supply
- **DCUStorage** - Token storage with TGE restrictions and staking
- **DCUAccounting** - Token deposit/withdrawal management

### NFT & Reward Contracts
- **DipNft** - Soulbound NFTs representing Impact Products
- **NFTCollection** - Basic NFT collection for testing
- **DCURewardManager** - Manages DCU rewards for various activities
- **RewardLogic** - Handles reward distribution logic

### Additional Contracts
- **Submission** - Handles form submissions from the DeCleanup dapp

## Package Generation

### Prerequisites

1. **Compile Contracts:**
   ```bash
   npm run compile
   ```

2. **Generate TypeChain Types:**
   ```bash
   npm run typechain
   ```

3. **Deploy Contracts:**
   ```bash
   # For Arbitrum Mainnet
   npm run deploy:arbitrum
   
   # For Arbitrum Sepolia Testnet
   npm run deploy:arbitrum-testnet
   ```

### Generating the Package

#### For Arbitrum Mainnet
```bash
npm run generate-package:arbitrum
```

#### For Arbitrum Sepolia Testnet
```bash
npm run generate-package:arbitrum-sepolia
```

#### For Custom Network
```bash
npm run generate-package <network-name>
```

### Package Structure

The generated package will have the following structure:

```
package/
├── package.json
├── index.js
├── index.d.ts
└── <network-name>/
    ├── config.json
    ├── index.js
    ├── index.d.ts
    ├── artifacts/
    │   ├── DCUToken/
    │   │   ├── abi.json
    │   │   └── bytecode.json
    │   ├── DipNft/
    │   │   ├── abi.json
    │   │   └── bytecode.json
    │   └── ... (other contracts)
    └── typechain/
        ├── contracts/
        ├── factories/
        └── ... (TypeChain files)
```

## Usage

### Basic Setup

```typescript
import { ethers } from 'ethers';
import { DCUContracts, Networks } from '@decleanup/contracts';

// Initialize with a specific network
const contracts = new DCUContracts(Networks.ARBITRUM_SEPOLIA);

// Initialize provider and signer
const provider = new ethers.JsonRpcProvider('YOUR_RPC_URL');
const signer = new ethers.Wallet('YOUR_PRIVATE_KEY', provider);

// Get contract instances with full type inference
const token = contracts.DCUToken.connect(signer);
const rewardLogic = contracts.RewardLogic.connect(signer);
const accounting = contracts.DCUAccounting.connect(signer);
const storage = contracts.DCUStorage.connect(signer);
const rewardManager = contracts.DCURewardManager.connect(signer);
const dipNft = contracts.DipNft.connect(signer);
<<<<<<< HEAD
const submission = contracts.Submission.connect(signer);
const nftCollection = contracts.NFTCollection.connect(signer);
=======
>>>>>>> e8b16436
```

### Contract Information

Each contract provides the following information:

```typescript
import { DCUContracts, Networks } from '@decleanup/contracts';

const contracts = new DCUContracts(Networks.ARBITRUM_SEPOLIA);

// Contract address
console.log(contracts.DCUToken.address);

// Contract ABI
console.log(contracts.DCUToken.abi);

// Network information
console.log(contracts.DCUToken.network); // 'arbitrum-sepolia' or 'arbitrum'
console.log(contracts.DCUToken.chainId); // Chain ID

// Type-safe contract instance
const token = contracts.DCUToken.connect(signer);
```

### Network Support

The package supports multiple networks through the `Networks` enum:

```typescript
import { DCUContracts, Networks } from '@decleanup/contracts';
<<<<<<< HEAD

// Initialize for Arbitrum Sepolia
const sepoliaContracts = new DCUContracts(Networks.ARBITRUM_SEPOLIA);

=======

// Initialize for Arbitrum Sepolia
const sepoliaContracts = new DCUContracts(Networks.ARBITRUM_SEPOLIA);

>>>>>>> e8b16436
// Initialize for Arbitrum Mainnet
const mainnetContracts = new DCUContracts(Networks.ARBITRUM);

// Check network information
console.log(sepoliaContracts.DCUToken.chainId); // 421614
console.log(mainnetContracts.DCUToken.chainId); // 42161
```

### Example: Token Operations

```typescript
import { DCUContracts, Networks } from '@decleanup/contracts';

async function transferTokens(signer: ethers.Signer, recipient: string, amount: bigint) {
  const contracts = new DCUContracts(Networks.ARBITRUM_SEPOLIA);
  const token = contracts.DCUToken.connect(signer);
  
  // Type-safe transfer
  const tx = await token.transfer(recipient, amount);
  await tx.wait();
  
  // Type-safe balance check
  const balance = await token.balanceOf(recipient);
  return balance;
}
```

### Example: Reward Operations

```typescript
import { DCUContracts, Networks } from '@decleanup/contracts';

<<<<<<< HEAD
async function claimRewards(signer: ethers.Signer, amount: bigint) {
  const contracts = new DCUContracts(Networks.ARBITRUM_SEPOLIA);
  const rewardManager = contracts.DCURewardManager.connect(signer);
=======
async function claimRewards(signer: ethers.Signer, submissionId: bigint) {
  const contracts = new DCUContracts(Networks.ARBITRUM_SEPOLIA);
  const rewardManager = contracts.DCURewardManager.connect(signer);
  const rewardLogic = contracts.RewardLogic.connect(signer);
  
  // Check if rewards are available
  const isAvailable = await rewardLogic.isRewardAvailable(submissionId);
  if (!isAvailable) {
    throw new Error('Rewards not available for this submission');
  }
>>>>>>> e8b16436
  
  // Claim rewards
  const tx = await rewardManager.claimRewards(amount);
  await tx.wait();
  
  return tx;
}
```

### Example: NFT Operations

```typescript
import { DCUContracts, Networks } from '@decleanup/contracts';

<<<<<<< HEAD
async function mintNFT(signer: ethers.Signer) {
=======
async function mintNFT(signer: ethers.Signer, to: string, tokenURI: string) {
>>>>>>> e8b16436
  const contracts = new DCUContracts(Networks.ARBITRUM_SEPOLIA);
  const nft = contracts.DipNft.connect(signer);
  
  // Mint new NFT (requires PoI verification)
  const tx = await nft.safeMint();
  await tx.wait();
  
  // Get token ID
  const receipt = await tx.wait();
  const event = receipt.logs.find(log => log.fragment.name === 'Transfer');
  const tokenId = event?.args[2];
  
  return tokenId;
}
```

### Example: Submission Operations

```typescript
import { DCUContracts, Networks } from '@decleanup/contracts';

async function createSubmission(signer: ethers.Signer, dataURI: string) {
  const contracts = new DCUContracts(Networks.ARBITRUM_SEPOLIA);
  const submission = contracts.Submission.connect(signer);
  
  // Create a new submission
  const tx = await submission.createSubmission(dataURI);
  await tx.wait();
  
  // Get submission ID from event
  const receipt = await tx.wait();
  const event = receipt.logs.find(log => log.fragment.name === 'SubmissionCreated');
  const submissionId = event?.args[0];
  
  return submissionId;
}
```

## Type Safety

The package includes TypeChain-generated type definitions, providing:

- Full type inference for all contract methods
- Type checking for function parameters and return values
- Autocompletion in IDEs
- Compile-time error checking

```typescript
import { DCUContracts, Networks } from '@decleanup/contracts';

const contracts = new DCUContracts(Networks.ARBITRUM_SEPOLIA);
const token = contracts.DCUToken.connect(signer);

// Type-safe method calls
await token.transfer(recipient, amount); // ✅ Correct
await token.transfer(recipient, "100");  // ❌ Error: amount must be bigint
```

## Error Handling

All contract interactions include proper error handling:

```typescript
import { DCUContracts, Networks } from '@decleanup/contracts';

async function safeTransfer(signer: ethers.Signer, recipient: string, amount: bigint) {
  try {
    const contracts = new DCUContracts(Networks.ARBITRUM_SEPOLIA);
    const token = contracts.DCUToken.connect(signer);
    const tx = await token.transfer(recipient, amount);
    await tx.wait();
    return true;
  } catch (error) {
    console.error('Transfer failed:', error);
    return false;
  }
}
```

## Adding New Contracts

To add a new contract to the package:

1. **Add to Contract List**: Update the `contracts` array in `scripts/generate-package.ts`
   ```typescript
   const contracts: ContractInfo[] = [
     // ... existing contracts
     { name: "NewContract", path: "NewContract.sol" },
   ];
   ```

2. **Update Deployment Script**: Add deployment logic to `scripts/deploy-arbitrum.ts`
   ```typescript
   // Deploy NewContract
   const NewContract = await ethers.getContractFactory("NewContract");
   const newContract = await NewContract.deploy(/* constructor args */);
   await newContract.deployed();
   const newContractAddress = newContract.address;
   ```

3. **Update Ignition Module**: Add to `ignition/modules/DCUContracts.ts`
   ```typescript
   const newContract = m.contract("NewContract", [/* constructor args */]);
   ```

4. **Update Deployed Addresses**: Add to the `deployedAddresses` object
   ```typescript
   const deployedAddresses = {
     // ... existing addresses
     NewContract: newContractAddress,
   };
   ```

## Troubleshooting

### Common Issues

1. **Missing Contract Artifacts**
   - Ensure contracts are compiled: `npm run compile`
   - Check that the contract path in `generate-package.ts` is correct

2. **Missing Deployment Addresses**
   - Deploy contracts first: `npm run deploy:arbitrum`
   - Verify `deployed_addresses.json` exists and contains all contracts

3. **TypeChain Types Missing**
   - Generate types: `npm run typechain`
   - Check that `typechain-types/` directory exists

4. **Network Not Supported**
   - Add network configuration to `generate-package.ts`
   - Update deployment scripts for the new network

### Verification

After generating the package:

1. **Check Package Structure**: Verify all contracts are included
2. **Test Integration**: Use the package in a test project
3. **Verify Addresses**: Confirm contract addresses match deployments
4. **Test TypeScript**: Ensure TypeScript types work correctly

## Publishing

To publish the package to npm:

1. **Build Package**: Generate the package for all networks
2. **Test Package**: Verify functionality in a test environment
3. **Update Version**: Increment version in `package.json`
4. **Publish**: Use `npm publish` in the package directory

## Contributing

To contribute to this package:

1. Fork the repository
2. Create a feature branch
3. Make your changes
4. Submit a pull request

## License

MIT <|MERGE_RESOLUTION|>--- conflicted
+++ resolved
@@ -115,11 +115,8 @@
 const storage = contracts.DCUStorage.connect(signer);
 const rewardManager = contracts.DCURewardManager.connect(signer);
 const dipNft = contracts.DipNft.connect(signer);
-<<<<<<< HEAD
 const submission = contracts.Submission.connect(signer);
 const nftCollection = contracts.NFTCollection.connect(signer);
-=======
->>>>>>> e8b16436
 ```
 
 ### Contract Information
@@ -151,17 +148,10 @@
 
 ```typescript
 import { DCUContracts, Networks } from '@decleanup/contracts';
-<<<<<<< HEAD
 
 // Initialize for Arbitrum Sepolia
 const sepoliaContracts = new DCUContracts(Networks.ARBITRUM_SEPOLIA);
 
-=======
-
-// Initialize for Arbitrum Sepolia
-const sepoliaContracts = new DCUContracts(Networks.ARBITRUM_SEPOLIA);
-
->>>>>>> e8b16436
 // Initialize for Arbitrum Mainnet
 const mainnetContracts = new DCUContracts(Networks.ARBITRUM);
 
@@ -194,22 +184,9 @@
 ```typescript
 import { DCUContracts, Networks } from '@decleanup/contracts';
 
-<<<<<<< HEAD
 async function claimRewards(signer: ethers.Signer, amount: bigint) {
   const contracts = new DCUContracts(Networks.ARBITRUM_SEPOLIA);
   const rewardManager = contracts.DCURewardManager.connect(signer);
-=======
-async function claimRewards(signer: ethers.Signer, submissionId: bigint) {
-  const contracts = new DCUContracts(Networks.ARBITRUM_SEPOLIA);
-  const rewardManager = contracts.DCURewardManager.connect(signer);
-  const rewardLogic = contracts.RewardLogic.connect(signer);
-  
-  // Check if rewards are available
-  const isAvailable = await rewardLogic.isRewardAvailable(submissionId);
-  if (!isAvailable) {
-    throw new Error('Rewards not available for this submission');
-  }
->>>>>>> e8b16436
   
   // Claim rewards
   const tx = await rewardManager.claimRewards(amount);
@@ -224,11 +201,7 @@
 ```typescript
 import { DCUContracts, Networks } from '@decleanup/contracts';
 
-<<<<<<< HEAD
-async function mintNFT(signer: ethers.Signer) {
-=======
 async function mintNFT(signer: ethers.Signer, to: string, tokenURI: string) {
->>>>>>> e8b16436
   const contracts = new DCUContracts(Networks.ARBITRUM_SEPOLIA);
   const nft = contracts.DipNft.connect(signer);
   
